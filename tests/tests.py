__authors__ = ["Tobias Marschall", "Marcel Martin", "Johannes Köster"]
__copyright__ = "Copyright 2022, Johannes Köster"
__email__ = "johannes.koester@uni-due.de"
__license__ = "MIT"

import os
import sys
import uuid
import subprocess as sp
from pathlib import Path

from snakemake.resources import DefaultResources

sys.path.insert(0, os.path.dirname(__file__))

from .common import *
from .conftest import skip_on_windows, only_on_windows, ON_WINDOWS, needs_strace

from snakemake.resources import GroupResources


@skip_on_windows
def test_slurm_mpi():
    run(dpath("test_slurm_mpi"), slurm=True)

@skip_on_windows:
def test14_mpi():
    os.environ["TESTVAR"] = "test"
    os.environ["TESTVAR2"] = "test"
    run(dpath("test14"), snakefile="Snakefile.nonstandard", slurm=True)

@skip_on_windows
def test_slurm_group_job():
    """
    same test as test_group_job(),
    but for SLURM - checks whether
    the group-property is correctly
    propagated.
    """
    run(dpath("test_group_job"), slurm=True)


def test_list_untracked():
    run(dpath("test_list_untracked"))


xfail_permissionerror_on_win = (
    pytest.mark.xfail(raises=PermissionError) if ON_WINDOWS else lambda x: x
)


def test_delete_all_output():
    run(dpath("test_delete_all_output"))


def test_github_issue_14():
    """Add cleanup_scripts argument to allow the user to keep scripts"""
    # Return temporary directory for inspection - we should keep scripts here
    tmpdir = run(dpath("test_github_issue_14"), cleanup=False, cleanup_scripts=False)
    assert os.listdir(os.path.join(tmpdir, ".snakemake", "scripts"))
    shutil.rmtree(tmpdir)

    # And not here
    tmpdir = run(dpath("test_github_issue_14"), cleanup=False)
    assert not os.listdir(os.path.join(tmpdir, ".snakemake", "scripts"))
    shutil.rmtree(tmpdir)


def test_issue956():
    run(dpath("test_issue956"))


@skip_on_windows
def test01():
    run(dpath("test01"))


def test02():
    run(dpath("test02"))


def test03():
    run(dpath("test03"), targets=["test.out"])


def test04():
    run(dpath("test04"), targets=["test.out"])


def test05():
    run(dpath("test05"))


def test06():
    run(dpath("test06"), targets=["test.bla.out"])


def test07():
    run(dpath("test07"), targets=["test.out", "test2.out"])


def test08():
    run(dpath("test08"), targets=["test.out", "test2.out"])


def test09():
    run(dpath("test09"), shouldfail=True)


def test10():
    run(dpath("test10"))


def test11():
    run(dpath("test11"))


def test12():
    run(dpath("test12"))


def test13():
    run(dpath("test13"))


@skip_on_windows
def test14():
    os.environ["TESTVAR"] = "test"
    os.environ["TESTVAR2"] = "test"
    run(dpath("test14"), snakefile="Snakefile.nonstandard", cluster="./qsub")


@skip_on_windows
def test_cluster_statusscript():
    os.environ["TESTVAR"] = "test"
    run(
        dpath("test_cluster_statusscript"),
        snakefile="Snakefile.nonstandard",
        cluster="./qsub",
        cluster_status="./status.sh",
    )


@skip_on_windows
def test_cluster_cancelscript():
    outdir = run(
        dpath("test_cluster_cancelscript"),
        snakefile="Snakefile.nonstandard",
        shellcmd=(
            "snakemake -j 10 --cluster=./sbatch --cluster-cancel=./scancel.sh "
            "--cluster-status=./status.sh -s Snakefile.nonstandard"
        ),
        shouldfail=True,
        cleanup=False,
        sigint_after=4,
    )
    scancel_txt = open("%s/scancel.txt" % outdir).read()
    scancel_lines = scancel_txt.splitlines()
    assert len(scancel_lines) == 1
    assert scancel_lines[0].startswith("cancel")
    assert len(scancel_lines[0].split(" ")) == 3


@skip_on_windows
def test_cluster_sidecar():
    run(
        dpath("test_cluster_sidecar"),
        shellcmd=("snakemake -j 10 --cluster=./sbatch --cluster-sidecar=./sidecar.sh"),
    )


@skip_on_windows
def test_cluster_cancelscript_nargs1():
    outdir = run(
        dpath("test_cluster_cancelscript"),
        snakefile="Snakefile.nonstandard",
        shellcmd=(
            "snakemake -j 10 --cluster=./sbatch --cluster-cancel=./scancel.sh "
            "--cluster-status=./status.sh --cluster-cancel-nargs=1 "
            "-s Snakefile.nonstandard"
        ),
        shouldfail=True,
        cleanup=False,
        sigint_after=4,
    )
    scancel_txt = open("%s/scancel.txt" % outdir).read()
    scancel_lines = scancel_txt.splitlines()
    assert len(scancel_lines) == 2
    assert scancel_lines[0].startswith("cancel")
    assert scancel_lines[1].startswith("cancel")
    assert len(scancel_lines[0].split(" ")) == 2
    assert len(scancel_lines[1].split(" ")) == 2


@skip_on_windows
def test_cluster_statusscript_multi():
    os.environ["TESTVAR"] = "test"
    run(
        dpath("test_cluster_statusscript_multi"),
        snakefile="Snakefile.nonstandard",
        cluster="./sbatch",
        cluster_status="./status.sh",
    )


def test15():
    run(dpath("test15"))


def test_glpk_solver():
    run(dpath("test_solver"), scheduler_ilp_solver="GLPK_CMD")


@skip_on_windows
def test_coin_solver():
    run(dpath("test_solver"), scheduler_ilp_solver="COIN_CMD")


def test_directory():
    run(
        dpath("test_directory"),
        targets=[
            "downstream",
            "symlinked_input",
            "child_to_input",
            "not_child_to_other",
        ],
    )
    run(dpath("test_directory"), targets=["file_expecting_dir"], shouldfail=True)
    run(dpath("test_directory"), targets=["dir_expecting_file"], shouldfail=True)
    run(dpath("test_directory"), targets=["child_to_other"], shouldfail=True)


@skip_on_windows
def test_directory2():
    run(
        dpath("test_directory"),
        targets=[
            "downstream",
            "symlinked_input",
            "child_to_input",
            "some/dir-child",
            "some/shadow",
        ],
    )


def test_ancient():
    run(dpath("test_ancient"), targets=["D", "C", "old_file"])


def test_report():
    run(
        dpath("test_report"),
        report="report.html",
        report_stylesheet="custom-stylesheet.css",
        check_md5=False,
    )


def test_report_zip():
    run(dpath("test_report_zip"), report="report.zip", check_md5=False)


def test_report_dir():
    run(dpath("test_report_dir"), report="report.zip", check_md5=False)


def test_report_display_code():
    run(dpath("test_report_display_code"), report="report.html", check_md5=False)


def test_dynamic():
    run(dpath("test_dynamic"))


def test_params():
    run(dpath("test_params"))


def test_same_wildcard():
    run(dpath("test_same_wildcard"))


def test_conditional():
    run(
        dpath("test_conditional"),
        targets="test.out test.0.out test.1.out test.2.out".split(),
    )


def test_unpack_dict():
    run(dpath("test_unpack_dict"))


def test_unpack_list():
    run(dpath("test_unpack_list"))


def test_shell():
    run(dpath("test_shell"))


@skip_on_windows
def test_temp():
    run(dpath("test_temp"), cluster="./qsub", targets="test.realigned.bam".split())


def test_keyword_list():
    run(dpath("test_keyword_list"))


# Fails on WIN because some snakemake doesn't release the logfile
# which cause a PermissionError when the test setup tries to
# remove the temporary files
@skip_on_windows
def test_subworkflows():
    run(dpath("test_subworkflows"), subpath=dpath("test02"))


def test_globwildcards():
    run(dpath("test_globwildcards"))


def test_local_import():
    run(dpath("test_local_import"))


def test_ruledeps():
    run(dpath("test_ruledeps"))


def test_persistent_dict():
    try:
        import pytools

        run(dpath("test_persistent_dict"))
    except ImportError:
        pass


@connected
def test_url_include():
    run(dpath("test_url_include"))


def test_touch():
    run(dpath("test_touch"))


def test_config():
    run(dpath("test_config"))


def test_update_config():
    run(dpath("test_update_config"))


def test_config_merging():
    run(
        dpath("test_config_merging"),
        shellcmd='snakemake -j 1 --configfile config_cmdline_01.yaml config_cmdline_02.yaml --config "block={bowser: cmdline_bowser}" "block={toad: cmdline_toad}"',
    )


def test_wildcard_keyword():
    run(dpath("test_wildcard_keyword"))


@skip_on_windows
def test_benchmark():
    run(dpath("test_benchmark"), check_md5=False)


def test_temp_expand():
    run(dpath("test_temp_expand"))


def test_wildcard_count_ambiguity():
    run(dpath("test_wildcard_count_ambiguity"))


@skip_on_windows
def test_srcdir():
    run(dpath("test_srcdir"))


def test_multiple_includes():
    run(dpath("test_multiple_includes"))


def test_name_override():
    run(dpath("test_name_override"))


def test_yaml_config():
    run(dpath("test_yaml_config"))


@skip_on_windows
@pytest.mark.xfail(
    reason="moto currently fails with \"'_patch' object has no attribute 'is_local'\""
)
def test_remote():
    run(dpath("test_remote"), cores=1)


@skip_on_windows
def test_cluster_sync():
    os.environ["TESTVAR"] = "test"
    run(dpath("test14"), snakefile="Snakefile.nonstandard", cluster_sync="./qsub")


@pytest.mark.skip(reason="This does not work reliably in CircleCI.")
def test_symlink_temp():
    run(dpath("test_symlink_temp"), shouldfail=True)


def test_empty_include():
    run(dpath("test_empty_include"))


@skip_on_windows
def test_script():
    run(dpath("test_script"), use_conda=True, check_md5=False)


def test_script_python():
    run(dpath("test_script_py"))


@skip_on_windows  # Test relies on perl
def test_shadow():
    run(dpath("test_shadow"))


@skip_on_windows
def test_shadow_copy():
    run(dpath("test_shadow_copy"))


@skip_on_windows  # Symbolic link privileges needed to work
def test_shadow_prefix():
    run(dpath("test_shadow_prefix"), shadow_prefix="shadowdir")


@skip_on_windows
def test_shadow_prefix_qsub():
    run(dpath("test_shadow_prefix"), shadow_prefix="shadowdir", cluster="./qsub")


@skip_on_windows
def test_shadowed_log():
    run(dpath("test_shadowed_log"))


def test_until():
    run(
        dpath("test_until"),
        until=[
            "leveltwo_first",  # rule name
            "leveltwo_second.txt",  # file name
            "second_wildcard",
        ],
    )  # wildcard rule


def test_omitfrom():
    run(
        dpath("test_omitfrom"),
        omit_from=[
            "leveltwo_first",  # rule name
            "leveltwo_second.txt",  # file name
            "second_wildcard",
        ],
    )  # wildcard rule


def test_nonstr_params():
    run(dpath("test_nonstr_params"))


def test_delete_output():
    run(dpath("test_delete_output"), cores=1)


def test_input_generator():
    run(dpath("test_input_generator"))


def test_symlink_time_handling():
    # See Snakefile for notes on why this fails on some systems
    if os.utime in os.supports_follow_symlinks:
        run(dpath("test_symlink_time_handling"))


@skip_on_windows
def test_protected_symlink_output():
    run(dpath("test_protected_symlink_output"))


def test_issue328():
    try:
        import pytools

        run(dpath("test_issue328"), forcerun=["split"])
    except ImportError:
        # skip test if import fails
        pass


def test_conda():
    run(dpath("test_conda"), use_conda=True)


def test_conda_list_envs():
    run(dpath("test_conda"), list_conda_envs=True, check_results=False)


def test_upstream_conda():
    run(dpath("test_conda"), use_conda=True, conda_frontend="conda")


@skip_on_windows
def test_deploy_script():
    run(dpath("test_deploy_script"), use_conda=True)


@skip_on_windows
def test_deploy_hashing():
    tmpdir = run(dpath("test_deploy_hashing"), use_conda=True, cleanup=False)
    assert len(next(os.walk(os.path.join(tmpdir, ".snakemake/conda")))[1]) == 2


def test_conda_custom_prefix():
    run(
        dpath("test_conda_custom_prefix"),
        use_conda=True,
        conda_prefix="custom",
        set_pythonpath=False,
    )


@only_on_windows
def test_conda_cmd_exe():
    # Tests the conda environment activation when cmd.exe
    # is used as the shell
    run(dpath("test_conda_cmd_exe"), use_conda=True)


@skip_on_windows  # wrappers are for linux and macos only
def test_wrapper():
    run(dpath("test_wrapper"), use_conda=True)


@skip_on_windows  # wrappers are for linux and macos only
def test_wrapper_local_git_prefix():
    import git

    with tempfile.TemporaryDirectory() as tmpdir:
        print("Cloning wrapper repo...")
        repo = git.Repo.clone_from(
            "https://github.com/snakemake/snakemake-wrappers", tmpdir
        )
        print("Cloning complete.")

        run(
            dpath("test_wrapper"), use_conda=True, wrapper_prefix=f"git+file://{tmpdir}"
        )


def test_get_log_none():
    run(dpath("test_get_log_none"))


def test_get_log_both():
    run(dpath("test_get_log_both"))


def test_get_log_stderr():
    run(dpath("test_get_log_stderr"))


def test_get_log_stdout():
    run(dpath("test_get_log_stdout"))


def test_get_log_complex():
    run(dpath("test_get_log_complex"))


def test_spaces_in_fnames():
    run(
        dpath("test_spaces_in_fnames"),
        # cluster="./qsub",
        targets=["test bam file realigned.bam"],
        printshellcmds=True,
    )


# TODO deactivate because of problems with moto and boto3.
# def test_static_remote():
#     import importlib
#     try:
#         importlib.reload(boto3)
#         importlib.reload(moto)
#         # only run the remote file test if the dependencies
#         # are installed, otherwise do nothing
#         run(dpath("test_static_remote"), cores=1)
#     except ImportError:
#         pass


@connected
def test_remote_ncbi_simple():
    try:
        import Bio

        # only run the remote file test if the dependencies
        # are installed, otherwise do nothing
        run(dpath("test_remote_ncbi_simple"))
    except ImportError:
        pass


@connected
def test_remote_ncbi():
    try:
        import Bio

        # only run the remote file test if the dependencies
        # are installed, otherwise do nothing
        run(dpath("test_remote_ncbi"))
    except ImportError:
        pass


@ci
@skip_on_windows
def test_remote_irods():
    run(dpath("test_remote_irods"))


def test_deferred_func_eval():
    run(dpath("test_deferred_func_eval"))


def test_format_params():
    run(dpath("test_format_params"), check_md5=True)


def test_rule_defined_in_for_loop():
    # issue 257
    run(dpath("test_rule_defined_in_for_loop"))


def test_issue381():
    run(dpath("test_issue381"))


def test_format_wildcards():
    run(dpath("test_format_wildcards"))


def test_with_parentheses():
    run(dpath("test (with parenthese's)"))


def test_dup_out_patterns():
    """Duplicate output patterns should emit an error

    Duplicate output patterns can be detected on the rule level
    """
    run(dpath("test_dup_out_patterns"), shouldfail=True)


@skip_on_windows
def test_restartable_job_cmd_exit_1_no_restart():
    """Test the restartable job feature on ``exit 1``

    The shell snippet in the Snakemake file will fail the first time
    and succeed the second time.
    """
    run(
        dpath("test_restartable_job_cmd_exit_1"),
        cluster="./qsub",
        restart_times=0,
        shouldfail=True,
    )


@skip_on_windows
def test_restartable_job_cmd_exit_1_one_restart():
    # Restarting once is enough
    run(
        dpath("test_restartable_job_cmd_exit_1"),
        cluster="./qsub",
        restart_times=1,
        printshellcmds=True,
    )


@skip_on_windows
def test_restartable_job_qsub_exit_1():
    """Test the restartable job feature when qsub fails

    The qsub in the subdirectory will fail the first time and succeed the
    second time.
    """
    # Even two consecutive times should fail as files are cleared
    run(
        dpath("test_restartable_job_qsub_exit_1"),
        cluster="./qsub",
        restart_times=0,
        shouldfail=True,
    )
    run(
        dpath("test_restartable_job_qsub_exit_1"),
        cluster="./qsub",
        restart_times=0,
        shouldfail=True,
    )
    # Restarting once is enough
    run(
        dpath("test_restartable_job_qsub_exit_1"),
        cluster="./qsub",
        restart_times=1,
        shouldfail=False,
    )


def test_threads():
    run(dpath("test_threads"), cores=20)


def test_threads0():
    run(dpath("test_threads0"))


def test_dynamic_temp():
    run(dpath("test_dynamic_temp"))


# TODO this currently hangs. Has to be investigated (issue #660).
# def test_ftp_immediate_close():
#    try:
#        import ftputil
#
#        # only run the remote file test if the dependencies
#        # are installed, otherwise do nothing
#        run(dpath("test_ftp_immediate_close"))
#    except ImportError:
#        pass


def test_issue260():
    run(dpath("test_issue260"))


@skip_on_windows
@not_ci
def test_default_remote():
    run(
        dpath("test_default_remote"),
        cores=1,
        default_remote_provider="S3Mocked",
        default_remote_prefix="test-remote-bucket",
    )


def test_run_namedlist():
    run(dpath("test_run_namedlist"))


@connected
@not_ci
@skip_on_windows
def test_remote_gs():
    run(dpath("test_remote_gs"))


@pytest.mark.skip(reason="Need to choose how to provide billable project")
@connected
@not_ci
def test_gs_requester_pays(
    requesting_project=None,
    requesting_url="gcp-public-data-landsat/LC08/01/001/003/LC08_L1GT_001003_20170430_20170501_01_RT/LC08_L1GT_001003_20170430_20170501_01_RT_MTL.txt",
):
    """Tests pull-request 79 / issue 96 for billable user projects on GS

    If requesting_project None, behaves as test_remote_gs().

    Parameters
    ----------
    requesting_project: Optional[str]
        User project to bill for download. None will not provide the project for
        requester-pays as is the usual default
    requesting_url: str
        URL of the bucket to download. The default will match the expected output but is a
        bucket that doesn't require requester pays.
    """
    # create temporary config file
    with tempfile.NamedTemporaryFile(suffix=".yaml") as handle:
        # specify project and url for download
        if requesting_project is None:
            handle.write(b"project: null\n")
        else:
            handle.write('project: "{}"\n'.format(requesting_project).encode())
        handle.write('url: "{}"\n'.format(requesting_url).encode())
        # make sure we can read them
        handle.flush()
        # run the pipeline
        run(dpath("test_gs_requester_pays"), configfiles=[handle.name], forceall=True)


@pytest.mark.skip(reason="We need free azure access to test this in CircleCI.")
@connected
@ci
@skip_on_windows
def test_remote_azure():
    run(dpath("test_remote_azure"))


def test_remote_log():
    run(dpath("test_remote_log"), shouldfail=True)


@connected
@pytest.mark.xfail
def test_remote_http():
    run(dpath("test_remote_http"))


@skip_on_windows
@connected
@pytest.mark.xfail
def test_remote_http_cluster():
    run(dpath("test_remote_http"), cluster=os.path.abspath(dpath("test14/qsub")))


def test_profile():
    run(dpath("test_profile"))


@skip_on_windows
@connected
def test_singularity():
    run(dpath("test_singularity"), use_singularity=True)


@skip_on_windows
def test_singularity_invalid():
    run(
        dpath("test_singularity"),
        targets=["invalid.txt"],
        use_singularity=True,
        shouldfail=True,
    )


@skip_on_windows
def test_singularity_module_invalid():
    run(
        dpath("test_singularity_module"),
        targets=["invalid.txt"],
        use_singularity=True,
        shouldfail=True,
    )


@skip_on_windows
@connected
def test_singularity_conda():
    run(
        dpath("test_singularity_conda"),
        use_singularity=True,
        use_conda=True,
        conda_frontend="conda",
    )


@skip_on_windows
@connected
def test_singularity_none():
    run(dpath("test_singularity_none"), use_singularity=True)


@skip_on_windows
@connected
def test_singularity_global():
    run(dpath("test_singularity_global"), use_singularity=True)


def test_issue612():
    run(dpath("test_issue612"), dryrun=True)


def test_bash():
    run(dpath("test_bash"))


def test_inoutput_is_path():
    run(dpath("test_inoutput_is_path"))


def test_archive():
    run(dpath("test_archive"), archive="workflow-archive.tar.gz")


def test_log_input():
    run(dpath("test_log_input"))


@skip_on_windows
@connected
def test_cwl():
    run(dpath("test_cwl"))


@skip_on_windows
@connected
def test_cwl_singularity():
    run(dpath("test_cwl"), use_singularity=True)


def test_issue805():
    run(dpath("test_issue805"), shouldfail=True)


def test_issue823_1():
    run(dpath("test_issue823_1"))


@skip_on_windows
def test_issue823_2():
    run(dpath("test_issue823_2"))


@skip_on_windows
def test_issue823_3():
    run(dpath("test_issue823_3"))


@skip_on_windows
def test_pathlib():
    run(dpath("test_pathlib"))


def test_pathlib_missing_file():
    run(dpath("test_pathlib_missing_file"), shouldfail=True)


@skip_on_windows
def test_group_jobs():
    run(dpath("test_group_jobs"), cluster="./qsub")


@skip_on_windows
def test_group_jobs_resources(mocker):
    spy = mocker.spy(GroupResources, "basic_layered")
    run(
        dpath("test_group_jobs_resources"),
        cluster="./qsub",
        cores=6,
        resources={"typo": 23, "mem_mb": 60000},
        group_components={0: 5},
        default_resources=DefaultResources(["mem_mb=0"]),
    )
    assert dict(spy.spy_return) == {
        "_nodes": 1,
        "_cores": 6,
        "runtime": 420,
        "tmpdir": "/tmp",
        "mem_mb": 60000,
        "fake_res": 600,
        "global_res": 2000,
        "disk_mb": 2000,
    }


@skip_on_windows
def test_group_jobs_resources_with_max_threads(mocker):
    spy = mocker.spy(GroupResources, "basic_layered")
    run(
        dpath("test_group_jobs_resources"),
        cluster="./qsub",
        cores=6,
        resources={"mem_mb": 60000},
        max_threads=1,
        group_components={0: 5},
        default_resources=DefaultResources(["mem_mb=0"]),
    )
    assert dict(spy.spy_return) == {
        "_nodes": 1,
        "_cores": 5,
        "runtime": 380,
        "tmpdir": "/tmp",
        "mem_mb": 60000,
        "fake_res": 1200,
        "global_res": 3000,
        "disk_mb": 3000,
    }


@skip_on_windows
def test_group_jobs_resources_with_limited_resources(mocker):
    spy = mocker.spy(GroupResources, "basic_layered")
    run(
        dpath("test_group_jobs_resources"),
        cluster="./qsub",
        cores=5,
        resources={"mem_mb": 10000},
        max_threads=1,
        group_components={0: 5},
        default_resources=DefaultResources(["mem_mb=0"]),
    )
    assert dict(spy.spy_return) == {
        "_nodes": 1,
        "_cores": 1,
        "runtime": 700,
        "tmpdir": "/tmp",
        "mem_mb": 10000,
        "fake_res": 400,
        "global_res": 1000,
        "disk_mb": 1000,
    }


@skip_on_windows
def test_global_resource_limits_limit_scheduling_of_groups():
    # Note that in the snakefile, mem_mb is set as global (breaking the default) and
    # fake_res is set as local
    tmp = run(
        dpath("test_group_jobs_resources"),
        cluster="./qsub",
        cluster_status="./status_failed",
        cores=6,
        nodes=5,
        cleanup=False,
        resources={"typo": 23, "mem_mb": 50000, "fake_res": 200},
        group_components={0: 5, 1: 5},
        overwrite_groups={"a": 0, "a_1": 1, "b": 2, "c": 2},
        default_resources=DefaultResources(["mem_mb=0"]),
        shouldfail=True,
    )
    with (Path(tmp) / "qsub.log").open("r") as f:
        lines = [l for l in f.readlines() if not l == "\n"]
    assert len(lines) == 1
    shutil.rmtree(tmp)


@skip_on_windows
def test_new_resources_can_be_defined_as_local():
    # Test only works if both mem_mb and global_res are overwritten as local
    tmp = run(
        dpath("test_group_jobs_resources"),
        cluster="./qsub",
        cluster_status="./status_failed",
        cores=6,
        nodes=5,
        cleanup=False,
        resources={"typo": 23, "mem_mb": 50000, "fake_res": 200, "global_res": 1000},
        overwrite_resource_scopes={"mem_mb": "local", "global_res": "local"},
        group_components={0: 5, 1: 5},
        overwrite_groups={"a": 0, "a_1": 1, "b": 2, "c": 2},
        default_resources=DefaultResources(["mem_mb=0"]),
        shouldfail=True,
    )
    with (Path(tmp) / "qsub.log").open("r") as f:
        lines = [l for l in f.readlines() if not l == "\n"]
    assert len(lines) == 2
    shutil.rmtree(tmp)


@skip_on_windows
def test_resources_can_be_overwritten_as_global():
    # Test only works if both mem_mb and global_res are overwritten as local
    tmp = run(
        dpath("test_group_jobs_resources"),
        cluster="./qsub",
        cluster_status="./status_failed",
        cores=6,
        nodes=5,
        cleanup=False,
        resources={"typo": 23, "fake_res": 200},
        overwrite_resource_scopes={"fake_res": {"local"}},
        group_components={0: 5, 1: 5},
        overwrite_groups={"a": 0, "a_1": 1, "b": 2, "c": 2},
        default_resources=DefaultResources(["mem_mb=0"]),
        shouldfail=True,
    )
    with (Path(tmp) / "qsub.log").open("r") as f:
        lines = [l for l in f.readlines() if not l == "\n"]
    assert len(lines) == 1
    shutil.rmtree(tmp)


@skip_on_windows
def test_resources_submitted_to_cluster(mocker):
    from snakemake.executors import AbstractExecutor

    spy = mocker.spy(AbstractExecutor, "get_resource_declarations")
    run(
        dpath("test_group_jobs_resources"),
        cluster="./qsub",
        cores=6,
        resources={"mem_mb": 60000},
        max_threads=1,
        group_components={0: 5},
        default_resources=DefaultResources(["mem_mb=0"]),
    )
    assert set(spy.spy_return.split()[1:]) == {
        "'mem_mb=60000'",
        "'fake_res=1200'",
        "'global_res=3000'",
        "'disk_mb=3000'",
    }


@skip_on_windows
def test_excluded_resources_not_submitted_to_cluster(mocker):
    from snakemake.executors import AbstractExecutor

    spy = mocker.spy(AbstractExecutor, "get_resource_declarations")
    run(
        dpath("test_group_jobs_resources"),
        cluster="./qsub",
        cores=6,
        resources={"mem_mb": 60000},
        max_threads=1,
        overwrite_resource_scopes={"fake_res": "excluded"},
        group_components={0: 5},
        default_resources=DefaultResources(["mem_mb=0"]),
    )
    assert set(spy.spy_return.split()[1:]) == {
        "'mem_mb=60000'",
        "'global_res=3000'",
        "'disk_mb=3000'",
    }


@skip_on_windows
def test_group_job_resources_with_pipe(mocker):
    import copy
    from snakemake.executors import RealExecutor

    spy = mocker.spy(GroupResources, "basic_layered")

    # Cluster jobs normally get submitted with cores=all, but for testing purposes,
    # the system may not actually have enough cores to run the snakemake subprocess
    # (e.g. gh actions has only 2 cores). So cheat by patching over get_job_args
    get_job_args = copy.copy(RealExecutor.get_job_args)
    RealExecutor.get_job_args = lambda *args, **kwargs: get_job_args(
        *args, **{**kwargs, "cores": 6}
    )
    run(
        dpath("test_group_with_pipe"),
        cluster="./qsub",
        cores=6,
        resources={
            "mem_mb": 60000,
        },
        group_components={0: 5},
        default_resources=DefaultResources(["mem_mb=0"]),
    )
    assert dict(spy.spy_return) == {
        "_nodes": 1,
        "_cores": 6,
        "runtime": 240,
        "tmpdir": "/tmp",
        "mem_mb": 50000,
        "disk_mb": 1000,
    }


@skip_on_windows
def test_group_job_resources_with_pipe_with_too_much_constraint():
    run(
        dpath("test_group_with_pipe"),
        cluster="./qsub",
        cores=6,
        resources={
            "mem_mb": 20000,
        },
        group_components={0: 5},
        shouldfail=True,
        default_resources=DefaultResources(["mem_mb=0"]),
    )


@skip_on_windows
def test_multicomp_group_jobs():
    run(
        dpath("test_multicomp_group_jobs"),
        cluster="./qsub",
        overwrite_groups={"a": "group0", "b": "group0"},
        group_components={"group0": 2},
    )


@skip_on_windows
def test_group_job_fail():
    run(dpath("test_group_job_fail"), cluster="./qsub", shouldfail=True)


@skip_on_windows  # Not supported, but could maybe be implemented. https://stackoverflow.com/questions/48542644/python-and-windows-named-pipes
def test_pipes():
    run(dpath("test_pipes"))


@skip_on_windows
def test_pipes_multiple():
    # see github issue #975
    run(dpath("test_pipes_multiple"), cores=5)


def test_pipes_fail():
    run(dpath("test_pipes_fail"), shouldfail=True)


def test_validate():
    run(dpath("test_validate"))


def test_validate_fail():
    run(
        dpath("test_validate"),
        configfiles=[dpath("test_validate/config.fail.yaml")],
        shouldfail=True,
    )


def test_issue854():
    # output and benchmark have inconsistent wildcards
    # this should fail when parsing
    run(dpath("test_issue854"), shouldfail=True)


@skip_on_windows
def test_issue850():
    run(dpath("test_issue850"), cluster="./qsub")


@skip_on_windows
def test_issue860():
    run(dpath("test_issue860"), cluster="./qsub", targets=["done"])


def test_issue894():
    run(dpath("test_issue894"))


def test_issue584():
    run(dpath("test_issue584"))


def test_issue912():
    run(dpath("test_issue912"))


@skip_on_windows
def test_job_properties():
    run(dpath("test_job_properties"), cluster="./qsub.py")


def test_issue916():
    run(dpath("test_issue916"))


@skip_on_windows
def test_issue930():
    run(dpath("test_issue930"), cluster="./qsub")


@skip_on_windows
def test_issue635():
    run(dpath("test_issue635"), use_conda=True, check_md5=False)


# TODO remove skip
@pytest.mark.skip(
    reason="Temporarily disable until the stable container image becomes available again."
)
@skip_on_windows
def test_convert_to_cwl():
    workdir = dpath("test_convert_to_cwl")
    # run(workdir, export_cwl=os.path.join(workdir, "workflow.cwl"))
    shell(
        "cd {workdir}; PYTHONPATH={src} python -m snakemake --export-cwl workflow.cwl",
        src=os.getcwd(),
    )
    shell("cd {workdir}; cwltool --singularity workflow.cwl")
    assert os.path.exists(os.path.join(workdir, "test.out"))


def test_issue1037():
    run(dpath("test_issue1037"), dryrun=True, cluster="qsub", targets=["Foo_A.done"])


def test_issue1046():
    run(dpath("test_issue1046"))


def test_checkpoints():
    run(dpath("test_checkpoints"))


def test_checkpoints_dir():
    run(dpath("test_checkpoints_dir"))


def test_issue1092():
    run(dpath("test_issue1092"))


@skip_on_windows
def test_issue1093():
    run(dpath("test_issue1093"), use_conda=True)


def test_issue958():
    run(dpath("test_issue958"), cluster="dummy", dryrun=True)


def test_issue471():
    run(dpath("test_issue471"))


def test_issue1085():
    run(dpath("test_issue1085"), shouldfail=True)


@skip_on_windows
def test_issue1083():
    run(dpath("test_issue1083"), use_singularity=True)


@skip_on_windows  # Fails with "The flag 'pipe' used in rule two is only valid for outputs
def test_pipes2():
    run(dpath("test_pipes2"))


def test_expand_flag():
    run(dpath("test_expand_flag"), shouldfail=True)


@skip_on_windows
def test_default_resources():
    from snakemake.resources import DefaultResources

    run(
        dpath("test_default_resources"),
        # use fractional defaults here to test whether they are correctly rounded
        default_resources=DefaultResources(
            ["mem_mb=max(2*input.size, 1000.1)", "disk_mb=max(2*input.size, 1000.2)"]
        ),
    )


@skip_on_windows  # TODO fix the windows case: it somehow does not consistently modify all temp env vars as desired
def test_tmpdir():
    # artificially set the tmpdir to an expected value
    run(dpath("test_tmpdir"), overwrite_resources={"a": {"tmpdir": "/tmp"}})


def test_tmpdir_default():
    # Do not check the content (OS and setup depdendent),
    # just check whether everything runs smoothly with the default.
    run(dpath("test_tmpdir"), check_md5=False)


def test_issue1284():
    run(dpath("test_issue1284"))


def test_issue1281():
    run(dpath("test_issue1281"))


def test_filegraph():
    workdir = dpath("test_filegraph")
    dot_path = os.path.join(workdir, "fg.dot")
    pdf_path = os.path.join(workdir, "fg.pdf")

    if ON_WINDOWS:
        shell.executable("bash")
        workdir = workdir.replace("\\", "/")
        dot_path = dot_path.replace("\\", "/")

    # make sure the calls work
    shell("cd {workdir};python -m snakemake --filegraph > {dot_path}")

    # make sure the output can be interpreted by dot
    with open(dot_path, "rb") as dot_file, open(pdf_path, "wb") as pdf_file:
        pdf_file.write(
            subprocess.check_output(["dot", "-Tpdf"], stdin=dot_file, cwd=workdir)
        )
    # make sure the generated pdf file is not empty
    assert os.stat(pdf_path).st_size > 0


def test_batch():
    from snakemake.dag import Batch

    run(dpath("test_batch"), batch=Batch("aggregate", 1, 2))


def test_batch_final():
    from snakemake.dag import Batch

    run(dpath("test_batch_final"), batch=Batch("aggregate", 1, 1))


def test_batch_fail():
    from snakemake.dag import Batch

    run(dpath("test_batch"), batch=Batch("aggregate", 2, 2), shouldfail=True)


def test_github_issue52():
    run(dpath("test_github_issue52"))
    run(dpath("test_github_issue52"), snakefile="other.smk")


@skip_on_windows
def test_github_issue78():
    run(dpath("test_github_issue78"), use_singularity=True)


def test_envvars():
    run(dpath("test_envvars"), shouldfail=True)
    os.environ["TEST_ENV_VAR"] = "test"
    os.environ["TEST_ENV_VAR2"] = "test"
    run(dpath("test_envvars"), envvars=["TEST_ENV_VAR2"])


def test_github_issue105():
    run(dpath("test_github_issue105"))


def test_github_issue413():
    run(dpath("test_github_issue413"), no_tmpdir=True)


@skip_on_windows
def test_github_issue627():
    run(dpath("test_github_issue627"))


def test_github_issue727():
    run(dpath("test_github_issue727"))


@skip_on_windows
def test_github_issue988():
    run(dpath("test_github_issue988"))


def test_github_issue1062():
    # old code failed in dry run
    run(dpath("test_github_issue1062"), dryrun=True)


def test_output_file_cache():
    test_path = dpath("test_output_file_cache")
    os.environ["SNAKEMAKE_OUTPUT_CACHE"] = "cache"
    run(test_path, cache=["a", "b"])
    run(test_path, cache=["invalid_multi"], targets="invalid1.txt", shouldfail=True)


@skip_on_windows
@pytest.mark.xfail(
    reason="moto currently fails with \"'_patch' object has no attribute 'is_local'\""
)
def test_output_file_cache_remote():
    test_path = dpath("test_output_file_cache_remote")
    os.environ["SNAKEMAKE_OUTPUT_CACHE"] = "cache"
    run(
        test_path,
        cache=["a", "b", "c"],
        default_remote_provider="S3Mocked",
        default_remote_prefix="test-remote-bucket",
    )


@connected
@zenodo
def test_remote_zenodo():
    run(dpath("test_remote_zenodo"))


def test_multiext():
    run(dpath("test_multiext"))


def test_core_dependent_threads():
    run(dpath("test_core_dependent_threads"))


@skip_on_windows
def test_env_modules():
    run(dpath("test_env_modules"), use_env_modules=True)


@skip_on_windows
@connected
def test_container():
    run(dpath("test_container"), use_singularity=True)


def test_linting():
    snakemake(
        snakefile=os.path.join(dpath("test14"), "Snakefile.nonstandard"), lint=True
    )


@skip_on_windows
def test_string_resources():
    from snakemake.resources import DefaultResources

    run(
        dpath("test_string_resources"),
        default_resources=DefaultResources(["gpu_model='nvidia-tesla-1000'"]),
        cluster="./qsub.py",
    )


def test_jupyter_notebook():
    run(dpath("test_jupyter_notebook"), use_conda=True)


def test_jupyter_notebook_draft():
    from snakemake.notebook import EditMode

    run(
        dpath("test_jupyter_notebook_draft"),
        use_conda=True,
        edit_notebook=EditMode(draft_only=True),
        targets=["results/result_intermediate.txt"],
        check_md5=False,
    )


def test_github_issue456():
    run(dpath("test_github_issue456"))


def test_scatter_gather():
    run(dpath("test_scatter_gather"), overwrite_scatter={"split": 2})


<<<<<<< HEAD
# SLURM tests go here, after successfull tests
=======
def test_scatter_gather_multiple_processes():
    run(
        dpath("test_scatter_gather_multiple_processes"),
        overwrite_scatter={"rule_b": 2},
    )
>>>>>>> 90ae4494


@skip_on_windows
def test_github_issue640():
    run(
        dpath("test_github_issue640"),
        targets=["Output/FileWithRights"],
        dryrun=True,
        cleanup=False,
    )


@skip_on_windows  # TODO check whether this might be enabled later
def test_generate_unit_tests():
    with tempfile.NamedTemporaryFile() as tmpfile:
        os.environ["UNIT_TEST_TMPFILE"] = tmpfile.name
        tmpdir = run(
            dpath("test_generate_unit_tests"),
            generate_unit_tests=".tests/unit",
            check_md5=False,
            cleanup=False,
        )
        sp.check_call(["pytest", ".tests", "-vs"], cwd=tmpdir)


@skip_on_windows
def test_metadata_migration():
    outpath = Path(
        "tests/test_metadata_migration/some/veryveryveryveryveryveryvery/veryveryveryveryveryveryveryveryveryveryveryveryveryveryveryveryveryveryveryvery/veryveryveryveryveryveryveryveryveryveryveryveryveryveryveryveryveryveryveryveryveryveryveryvery/veryveryveryveryveryveryveryveryveryveryveryveryveryveryveryveryveryveryveryveryvery/veryveryveryveryveryveryveryveryveryveryveryveryveryveryveryveryvery/veryveryveryveryveryveryveryveryveryveryveryveryverylong"
    )
    os.makedirs(outpath, exist_ok=True)
    metapath = Path(
        "tests/test_metadata_migration/.snakemake/metadata/@c29tZS92ZXJ5dmVyeXZlcnl2ZXJ5dmVyeXZlcnl2ZXJ5L3Zlcnl2ZXJ5dmVyeXZlcnl2ZXJ5dmVyeXZlcnl2ZXJ5dmVyeXZlcnl2ZXJ5dmVyeXZlcnl2ZXJ5dmVyeXZlcnl2ZXJ5dmVyeXZlcnl2ZXJ5L3Zlcnl2ZXJ5dmVyeXZlcnl2ZXJ5dmVyeXZlcnl2ZXJ5dmVyeXZlcnl2ZXJ5dmVyeXZlcnl2ZXJ5dmVyeXZlcnl2ZXJ5dmVyeXZlcn/@l2ZXJ5dmVyeXZlcnl2ZXJ5dmVyeS92ZXJ5dmVyeXZlcnl2ZXJ5dmVyeXZlcnl2ZXJ5dmVyeXZlcnl2ZXJ5dmVyeXZlcnl2ZXJ5dmVyeXZlcnl2ZXJ5dmVyeXZlcnl2ZXJ5dmVyeXZlcnkvdmVyeXZlcnl2ZXJ5dmVyeXZlcnl2ZXJ5dmVyeXZlcnl2ZXJ5dmVyeXZlcnl2ZXJ5dmVyeXZlcnl2ZXJ5dmVyeXZlcnkvdmVyeXZlcnl2ZXJ5dmVy"
    )
    os.makedirs(metapath, exist_ok=True)
    exppath = Path(
        "tests/test_metadata_migration/expected-results/some/veryveryveryveryveryveryvery/veryveryveryveryveryveryveryveryveryveryveryveryveryveryveryveryveryveryveryvery/veryveryveryveryveryveryveryveryveryveryveryveryveryveryveryveryveryveryveryveryveryveryveryvery/veryveryveryveryveryveryveryveryveryveryveryveryveryveryveryveryveryveryveryveryvery/veryveryveryveryveryveryveryveryveryveryveryveryveryveryveryveryvery/veryveryveryveryveryveryveryveryveryveryveryveryverylong"
    )
    os.makedirs(exppath, exist_ok=True)
    with open(outpath / "path.txt", "w"):
        # generate empty file
        pass
    # generate artificial incomplete metadata in v1 format for migration
    with open(
        metapath
        / "eXZlcnl2ZXJ5dmVyeXZlcnl2ZXJ5dmVyeXZlcnl2ZXJ5dmVyeWxvbmcvcGF0aC50eHQ=",
        "w",
    ) as meta:
        print('{"incomplete": true, "external_jobid": null}', file=meta)
    with open(exppath / "path.txt", "w") as out:
        print("updated", file=out)

    # run workflow, incomplete v1 metadata should be migrated and trigger rerun of the rule,
    # which will save different data than the output contained in the git repo.
    run(dpath("test_metadata_migration"), force_incomplete=True)


def test_paramspace():
    run(dpath("test_paramspace"))


def test_github_issue806():
    run(dpath("test_github_issue806"), config=dict(src_lang="es", trg_lang="en"))


@skip_on_windows
def test_containerized():
    run(dpath("test_containerized"), use_conda=True, use_singularity=True)


@skip_on_windows
def test_containerize():
    run(dpath("test_conda"), containerize=True, check_results=False)


def test_long_shell():
    run(dpath("test_long_shell"))


def test_modules_all():
    run(dpath("test_modules_all"), targets=["a"])


def test_modules_all_exclude_1():
    # Fail due to conflicting rules
    run(dpath("test_modules_all_exclude"), shouldfail=True)


def test_modules_all_exclude_2():
    # Successed since the conflicting rules have been excluded
    run(
        dpath("test_modules_all_exclude"),
        snakefile="Snakefile_exclude",
        shouldfail=False,
    )


@skip_on_windows
def test_modules_prefix():
    run(dpath("test_modules_prefix"), targets=["a"])


@skip_on_windows
def test_modules_peppy():
    run(dpath("test_modules_peppy"), targets=["a"])


def test_modules_specific():
    run(dpath("test_modules_specific"), targets=["test_a"])


@skip_on_windows  # works in principle but the test framework modifies the target path separator
def test_modules_meta_wrapper():
    run(dpath("test_modules_meta_wrapper"), targets=["mapped/a.bam.bai"], dryrun=True)


def test_use_rule_same_module():
    run(dpath("test_use_rule_same_module"), targets=["test.out", "test2.out"])


def test_module_complex():
    run(dpath("test_module_complex"), dryrun=True)


def test_module_complex2():
    run(dpath("test_module_complex2"), dryrun=True)


@skip_on_windows
def test_module_use_local_git_repo():
    untar_folder(
        dpath("test_module_local_git/module.tar.gz"),
        dpath("test_module_local_git/repo/module"),
    )
    run(dpath("test_module_local_git"), dryrun=True)


@skip_on_windows
def test_module_use_local_relative_git_repo():
    untar_folder(
        dpath("test_module_local_git/module.tar.gz"),
        dpath("test_module_local_git/repo/module"),
    )
    run(dpath("test_module_local_git"), snakefile="Snakefile_relative", dryrun=True)


@skip_on_windows
def test_module_use_local_git_repo_missing_rule():
    untar_folder(
        dpath("test_module_local_git/module.tar.gz"),
        dpath("test_module_local_git/repo/module"),
    )
    run(
        dpath("test_module_local_git"),
        snakefile="Snakefile_missing_rule",
        dryrun=True,
        shouldfail=True,
    )


@skip_on_windows
def test_module_use_local_git_repo_missing_schema():
    untar_folder(
        dpath("test_module_local_git/module.tar.gz"),
        dpath("test_module_local_git/repo/module"),
    )
    run(
        dpath("test_module_local_git"),
        snakefile="Snakefile_missing_schema",
        dryrun=True,
        shouldfail=True,
    )


@skip_on_windows
def test_module_use_local_git_repo_missing_rule_and_schema():
    untar_folder(
        dpath("test_module_local_git/module.tar.gz"),
        dpath("test_module_local_git/repo/module"),
    )
    run(
        dpath("test_module_local_git"),
        snakefile="Snakefile_main_missing_rule_and_schema",
        dryrun=True,
        shouldfail=True,
    )


@skip_on_windows
def test_module_no_prefixing_modified_paths():
    run(
        dpath("test_module_no_prefixing_modified_paths"),
        targets=["module2/test_final.txt"],
    )


def test_module_with_script():
    run(dpath("test_module_with_script"))


def test_module_worfklow_namespacing():
    run(dpath("test_module_workflow_snakefile_usage"))


@skip_on_windows  # No conda-forge version of pygraphviz for windows
def test_module_report():
    run(
        dpath("test_module_report"),
        report="report.html",
        report_stylesheet="custom-stylesheet.css",
        check_md5=False,
    )


def test_handover():
    run(dpath("test_handover"), resources={"mem_mb": 20})


@skip_on_windows  # test shell command not properly working
def test_source_path():
    run(dpath("test_source_path"), snakefile="workflow/Snakefile")


@only_on_windows
def test_filesep_windows_targets():
    run(
        dpath("test_filesep_windows"),
        targets=["subfolder/test2.out2", "subfolder/test1.out2"],
    )


@only_on_windows
def test_filesep_on_windows():
    run(dpath("test_filesep_windows"))


def test_set_resources():
    run(dpath("test_set_resources"), overwrite_resources={"a": {"a": 1, "b": "foo"}})


def test_github_issue1069():
    run(
        dpath("test_github_issue1069"),
        shellcmd="snakemake -c1 --resources mem_mb=16423",
    )


def test_touch_pipeline_with_temp_dir():
    # Issue #1028
    run(dpath("test_touch_pipeline_with_temp_dir"), forceall=True, touch=True)


def test_all_temp():
    run(dpath("test_all_temp"), all_temp=True)


def test_strict_mode():
    run(dpath("test_strict_mode"), shouldfail=True)


@needs_strace
def test_github_issue1158():
    run(dpath("test_github_issue1158"), cluster="./qsub.py")


def test_converting_path_for_r_script():
    run(dpath("test_converting_path_for_r_script"), cores=1)


def test_ancient_dag():
    run(dpath("test_ancient_dag"))


@skip_on_windows
def test_checkpoint_allowed_rules():
    run(dpath("test_checkpoint_allowed_rules"), targets=["c"], cluster="./qsub")


@skip_on_windows
def test_modules_ruledeps_inheritance():
    run(dpath("test_modules_ruledeps_inheritance"))


@skip_on_windows
def test_issue1331():
    # not guaranteed to fail, so let's try multiple times
    for i in range(10):
        run(dpath("test_issue1331"), cores=4)


@skip_on_windows
def test_conda_named():
    run(dpath("test_conda_named"), use_conda=True)


@skip_on_windows
def test_conda_function():
    run(dpath("test_conda_function"), use_conda=True, cores=1)


@skip_on_windows
def test_default_target():
    run(dpath("test_default_target"))


def test_cache_multioutput():
    run(dpath("test_cache_multioutput"), shouldfail=True)


@skip_on_windows
def test_github_issue1384():
    try:
        tmpdir = run(dpath("test_github_issue1384"), cleanup=False)
        shell(
            """
            cd {tmpdir}
            python -m snakemake --generate-unit-tests
            pytest -v .tests/unit
            """
        )
    finally:
        shutil.rmtree(tmpdir)


@skip_on_windows
def test_peppy():
    run(dpath("test_peppy"))


def test_template_engine():
    run(dpath("test_template_engine"))


def test_groupid_expand_local():
    run(dpath("test_groupid_expand"))


@skip_on_windows
def test_groupid_expand_cluster():
    run(dpath("test_groupid_expand_cluster"), cluster="./qsub", nodes=3)


@skip_on_windows
def test_service_jobs():
    run(dpath("test_service_jobs"), check_md5=False)


def test_incomplete_params():
    run(dpath("test_incomplete_params"), dryrun=True, printshellcmds=True)


@skip_on_windows
def test_github_issue261():
    run(dpath("test_github_issue261"), targets=["test1/target1/config1.done"])


@skip_on_windows  # no pipe support on windows
def test_pipe_depend():
    run(dpath("test_pipe_depend"), shouldfail=True)


@skip_on_windows  # no pipe support on windows
def test_pipe_depend_target_file():
    run(dpath("test_pipe_depend"), targets=["test.txt"], shouldfail=True)


@skip_on_windows  # platform independent issue
def test_github_issue1500():
    run(dpath("test_github_issue1500"), dryrun=True)


def test_github_issue1542():
    run(dpath("test_github_issue1542"), dryrun=True)


def test_github_issue1550():
    from snakemake.resources import DefaultResources

    run(
        dpath("test_github_issue1550"),
        resources={"mem_mb": 4000},
        default_resources=DefaultResources(
            ["mem_mb=max(2*input.size, 1000)", "disk_mb=max(2*input.size, 1000)"]
        ),
    )


def test_github_issue1498():
    run(dpath("test_github_issue1498"))


def test_cleanup_metadata_fail():
    run(dpath("test09"), cleanup_metadata=["xyz"])


@skip_on_windows  # same on win, no need to test
def test_github_issue1389():
    run(dpath("test_github_issue1389"), resources={"foo": 4}, shouldfail=True)


def test_ensure_nonempty_fail():
    run(dpath("test_ensure"), targets=["a"], shouldfail=True)


def test_ensure_success():
    run(dpath("test_ensure"), targets=["b", "c"])


def test_ensure_checksum_fail():
    run(dpath("test_ensure"), targets=["d"], shouldfail=True)


@skip_on_windows
def test_github_issue1261():
    run(dpath("test_github_issue1261"), shouldfail=True, check_results=True)


def test_rule_inheritance_globals():
    run(
        dpath("test_rule_inheritance_globals"),
        report="report.html",
        targets=["foo.txt"],
        check_md5=False,
    )


def test_retries():
    run(dpath("test_retries"))


@skip_on_windows  # OS agnostic
def test_module_input_func():
    run(dpath("test_module_input_func"))


@skip_on_windows  # the testcase only has a linux-64 pin file
def test_conda_pin_file():
    run(dpath("test_conda_pin_file"), use_conda=True)


@skip_on_windows  # sufficient to test this on linux
def test_github_issue1618():
    run(dpath("test_github_issue1618"), cores=5)


def test_conda_python_script():
    run(dpath("test_conda_python_script"), use_conda=True)<|MERGE_RESOLUTION|>--- conflicted
+++ resolved
@@ -1549,15 +1549,13 @@
     run(dpath("test_scatter_gather"), overwrite_scatter={"split": 2})
 
 
-<<<<<<< HEAD
 # SLURM tests go here, after successfull tests
-=======
+
 def test_scatter_gather_multiple_processes():
     run(
         dpath("test_scatter_gather_multiple_processes"),
         overwrite_scatter={"rule_b": 2},
     )
->>>>>>> 90ae4494
 
 
 @skip_on_windows
