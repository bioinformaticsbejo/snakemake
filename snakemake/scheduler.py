--- conflicted
+++ resolved
@@ -194,25 +194,25 @@
                 quiet=quiet,
                 printshellcmds=printshellcmds,
                 latency_wait=latency_wait,
-            #    assume_shared_fs=True,
-                #keepincomplete=keepincomplete,
-                #keepmetadata=keepmetadata,
+                #    assume_shared_fs=True,
+                # keepincomplete=keepincomplete,
+                # keepmetadata=keepmetadata,
                 cluster_config=cluster_config,
             )
 
         elif slurm_jobstep:
-                self._executor = SlurmJobstepExecutor(
-                    workflow,
-                    dag,
-                    printreason=printreason,
-                    quiet=quiet,
-                    printshellcmds=printshellcmds,
-                    latency_wait=latency_wait,
-                    #assume_shared_fs=True,
-                    #keepincomplete=keepincomplete,
-                    #keepmetadata=keepmetadata,
-                )
-                self._local_executor = self._executor
+            self._executor = SlurmJobstepExecutor(
+                workflow,
+                dag,
+                printreason=printreason,
+                quiet=quiet,
+                printshellcmds=printshellcmds,
+                latency_wait=latency_wait,
+                # assume_shared_fs=True,
+                # keepincomplete=keepincomplete,
+                # keepmetadata=keepmetadata,
+            )
+            self._local_executor = self._executor
 
         elif cluster or cluster_sync or (drmaa is not None):
             if not workflow.immediate_submit:
@@ -284,10 +284,6 @@
                 printreason=printreason,
                 quiet=quiet,
                 printshellcmds=printshellcmds,
-<<<<<<< HEAD
-                latency_wait=latencysnakejob__wait,
-=======
->>>>>>> b0917e6f
                 cores=local_cores,
                 keepincomplete=keepincomplete,
             )
